package net.uberfoo.cpm.filesystem;

import org.jetbrains.annotations.Contract;
import org.jetbrains.annotations.NotNull;
import org.slf4j.Logger;
import org.slf4j.LoggerFactory;

import static java.lang.Math.*;

import java.io.FileNotFoundException;
import java.io.IOException;
import java.nio.ByteBuffer;
import java.nio.MappedByteBuffer;
import java.nio.channels.FileChannel;
import java.nio.file.FileAlreadyExistsException;
import java.util.*;
import java.util.function.Predicate;
import java.util.stream.Collectors;
import java.util.stream.IntStream;
import java.util.stream.LongStream;
import java.util.stream.Stream;

/**
 * Represents a single CP/M format disk.
 */
public class CpmDisk {

    private static final int REC_SZ = DiskParameterBlock.getRecordSize();
    private static final byte[] DELETE_FLAG = new byte[] {(byte)0xE5};
    private static final Logger LOG = LoggerFactory.getLogger(CpmDisk.class);

    /**
     * Represents a set of unique coordinates for a file allocation table entry.
     *
     * @param block Allocation block number of entry.
     * @param index Index of entry with the allocation block.
     */
    protected record EntryCoordinates(long block, int index) {}

    private final ByteBuffer buffer;
    private final DiskParameterBlock dpb;
    private List<AllocationBlock> allocationBlocks;

    /**
     * Creates a new disk with the supplied parameters
     * from the supplied file channel. This constructor
     * will map the file into memory.
     *
     * @param dpb The disk parameters.
     * @param channel The file channel of the disk image.
     * @throws IOException If there is a filesystem error.
     */
    public CpmDisk(DiskParameterBlock dpb, FileChannel channel) throws IOException {
        this(dpb, channel.map(FileChannel.MapMode.READ_WRITE, channel.position(), dpb.getFilesystemSize()));
    }

    /**
     * Creates a new disk with the supplied parameters
     * from the supplied byte buffer of a disk image.
     *
     * @param dpb The disk parameters.
     * @param buffer The buffer containing the disk image.
     * @throws IOException If there is a filesystem error.
     */
    public CpmDisk(DiskParameterBlock dpb, ByteBuffer buffer) throws IOException {
        LOG.info("Loading CP/M filesystem.");
        this.dpb = dpb;
        this.buffer = buffer;
        parseAllocationBlocks();
    }

    /**
     * Creates a new filesystem according to the supplied
     * disk parameters. The supplied byte buffer must be
     * positioned to the beginning of the location where
     * the filesystem will be written. The method will
     * fill the buffer with 0xE5 for block size bytes for
     * the number of blocks according to the disk parameters.
     *
     * @param dpb The disk parameters.
     * @param buffer The buffer to create the filesystem in.
     * @return A CpmDisk instance representing the new filesystem.
     * @throws IOException If an error occurs with the buffer.
     */
    public static CpmDisk makeFilesystem(DiskParameterBlock dpb, ByteBuffer buffer) throws IOException {
        LOG.info("Creating CP/M filesystem with disk parameter block: {}", dpb);
        int start = buffer.position();
        byte[] block = new byte[dpb.getBlockSize()];
        Arrays.fill(block, (byte)0xE5);
        IntStream.rangeClosed(0, dpb.storageSize())
                .forEach(i -> buffer.put(block));
        return new CpmDisk(dpb, buffer.slice(start, (int)dpb.getFilesystemSize()));
    }

    private void parseAllocationBlocks() throws IOException {
        allocationBlocks = new LinkedList<>();
        int dirMask = (dpb.directoryAllocationBitmap1() << 8) + dpb.directoryAllocationBitmap2();
        for(int i = 15 ; i >= 0 ; i--) {
            int bit = dirMask & (1 << i);
            if (bit > 0) {
                readAllocBlock(i);
            }
        }
    }

    /**
     * Refresh this disk by flushing to disk if this
     * is a memory mapped file. Then the allocation
     * table is reparsed from the buffer.
     *
     * @throws IOException If an error occurs with the buffer
     */
    public void refresh() throws IOException {
        if (buffer instanceof MappedByteBuffer mapped) {
            mapped.force();
        }
        parseAllocationBlocks(); // Re-read the directory blocks
    }

    /**
     * Gets a list of files on this disk.
     *
     * @return A list of files
     */
    public List<AllocationTableFile> getFiles() {
        return getFilesStream().toList();
    }

    /**
     * Gets a stream of all the files on this disk.
     *
     * @return A stream of files
     */
    public Stream<AllocationTableFile> getFilesStream() {
        return fileEntriesByName()
                .values().stream()
<<<<<<< HEAD
                .map(entries -> new AllocationTableFile(entries, dpb, this));
=======
                .map(Map::values)
                .flatMap(Collection::stream)
                .map(entries -> new AllocationTableFile(entries, dpb, buffer));
>>>>>>> 53ac9b51
    }

    private void readAllocBlock(int i) throws IOException {
        int index = 15 - i;
        var buff = readBlock(index);
        allocationBlocks.add(new AllocationBlock(index, buff, dpb));
    }

    private Map<Integer, Map<String, List<AllocationTableEntry>>> fileEntriesByName() {
        return validEntries()
                .collect(Collectors.groupingBy(x -> x.getStat(), Collectors.groupingBy(x -> x.getFullFilename())));
    }

    @Contract(pure = true)
    private static @NotNull Predicate<AllocationTableEntry> validEntriesOnly() {
        return x -> x.getStat() != 0xE5;
    }

    private Stream<AllocationTableEntry> allTables() {
        return allocationBlocks.stream()
                .flatMap(block -> Stream.of(block.getAllocationTable()));
    }

    /**
     * Gets a stream of the block points for every used block on this disk.
     *
     * @return A stream of block pointers
     */
    public Stream<Long> getUsedBlocks() {
        return validEntries()
                .flatMap(x -> x.getBlockPointers().stream());
    }

    private Stream<AllocationTableEntry> validEntries() {
        return allTables()
                .filter(validEntriesOnly());
    }

    /**
     * Gets a stream of block pointers for all unused
     * blocks on this disk.
     *
     * @return A stream of block pointers
     */
    public Stream<Long> getUnusedBlocks() {
        var usedBlocks = getUsedBlocks().toList();
        var usedAllocBlocks = allocationBlocks.stream()
                .map(x -> x.getIndex()).toList();
        return LongStream.rangeClosed(0, dpb.storageSize())
                .filter(x -> !usedBlocks.contains(x) && !usedAllocBlocks.contains(x))
                .boxed();
    }

    /**
     * Gets a stream of entry locations for all used
     * allocation entries on this disk.
     *
     * @return A stream of entry coordinates
     */
    public Stream<EntryCoordinates> getUsedEntries() {
        return allocationBlocks.stream()
                .flatMap(x -> x.getUsedEntries().map(y -> new EntryCoordinates(x.getIndex(), y)));
    }

    /**
     * Gets a stream of entry locations for all unused
     * allocation entries on this disk.
     *
     * @return A stream of entry coordinates
     */
    public Stream<EntryCoordinates> getUnusedEntries() {
        return allocationBlocks.stream()
                .flatMap(x -> x.getUnusedEntries().map(y -> new EntryCoordinates(x.getIndex(), y)));
    }

    /**
     * Gets the disk parameters for this disk.
     *
     * @return A disk parameter block
     */
    public DiskParameterBlock getDpb() {
        return dpb;
    }

    /**
     * Gets the size of the filesystem according
     * to the disk parameters.
     *
     * @return A size
     */
    public long size() {
        return dpb.getFilesystemSize();
    }

    /**
     * Looks for a file with the specified name
     * on this disk.
     *
     * @param filename The full name of the file.
     * @param stat The user number for the file.
     * @return An optional with the file if found.
     */
    public Optional<AllocationTableFile> findFile(@NotNull String filename, int stat) {
        return getFilesStream()
                .filter(x -> x.getFilename().equalsIgnoreCase(filename))
                .filter(x -> x.getStat() == stat)
                .findFirst();
    }

    /**
     * Creates a new file on this disk.
     *
     * @param filename The complete name of the new file
     * @param stat The user number of the new file
     * @param flags The flags for the new file
     * @param buffer The contents of the new file
     * @return A file entry
     * @throws IOException For general I/O errors
     * @throws FileAlreadyExistsException If this disk already contains a file with the supplied name.
     */
    public AllocationTableFile createFile(@NotNull String filename, int stat, @NotNull BitSet flags, @NotNull ByteBuffer buffer) throws IOException {
        if (findFile(filename, stat).isPresent()) {
            throw new FileAlreadyExistsException(stat + ": " + filename);
        }

        var size = buffer.capacity();
        var numBlocks = ceilDiv(size, dpb.getBlockSize());
        var numExtents = ceilDiv(numBlocks, 8);
        var block = ByteBuffer.allocate(dpb.getBlockSize());

        var blocks = getUnusedBlocks().limit(numBlocks).toList();

        if (blocks.size() < numBlocks) {
            throw new IOException("No space left on disk!");
        }

        int ex = 0;

        // Write the blocks to disk
        for (Long blockPtr : blocks) {
            block.clear();

            // Copy bytes until either block is full or there are no more bytes
            while (block.remaining() > 0 && buffer.hasRemaining()) {
                block.put(buffer.get());
            }

            // Fill the remaining buffer with 0's
            while (block.remaining() > 0) {
                block.put((byte) 0x00);
            }
            block.rewind();
            writeBlock(blockPtr, block);
        }

        var it = blocks.iterator();
        var entries = new ArrayList<AllocationTableEntry>(numExtents);

        for (var x : getUnusedEntries().limit(numExtents).toList()) {
            var entry = new AllocationTableEntry(x.block, x.index(), stat, ex++, filename, flags, dpb);
            IntStream.range(0, 8)
                    .forEachOrdered(i -> {
                        if (it.hasNext()) {
                            var next = it.next();
                            entry.addBlock(new DiskBlock(next, dpb, (!it.hasNext()) ? size % dpb.getBlockSize() : dpb.getBlockSize()));
                        }
                    });
            entries.add(entry);
        }

        // Write the file entries
        for (var entry : entries) {
            entry.writeEntry(this);
        }

        return new AllocationTableFile(entries, dpb, this);
    }

    /**
     * Deletes a file from this disk by marking its allocation table
     * entries with the delete stat (0xE5). The reminder of each entry
     * as well of the files block will remain untouched.
     *
     * @param filename The complete name of the file
     * @param stat The user number of the file
     * @throws IOException For general I/O errors
     * @throws FileNotFoundException If no file is found with the supplied name and user number.
     */
    public void deleteFile(@NotNull String filename, int stat) throws IOException {
        var file = getFilesStream()
                .filter(x -> x.getFilename().equalsIgnoreCase(filename))
                .filter(x -> x.getStat() == stat)
                .findFirst().orElseThrow(() -> new FileNotFoundException(stat + ": " + filename));

        file.delete();
        refresh();
    }

    /**
     * Gets the list of allocation blocks on this disk.
     *
     * @return A list of blocks
     */
    public List<AllocationBlock> getAllocationBlocks() {
        return allocationBlocks;
    }

    void writeBlock(long blockPointer, @NotNull ByteBuffer block) throws IOException {
        for (int i = 0; i < dpb.getBlockSectorCount(); i++) {
            int physicalAddress = getPhysicalAddress(blockPointer, i);
            buffer.put(physicalAddress, block, i * dpb.sectorSize(), dpb.sectorSize());
        }
    }

    void writeAllocEntry(long allocBlockPointer, int index, byte[] entry) {
        var offset = AllocationBlock.ENTRY_SIZE * index;
        var i = Math.floorDiv(offset, dpb.sectorSize());
        offset = offset % dpb.sectorSize();
        buffer.put(getPhysicalAddress(allocBlockPointer, i) + offset, entry);
    }

    void deleteAllocEntry(long allocBlockPointer, int index) {
        writeAllocEntry(allocBlockPointer, index, DELETE_FLAG);
    }

    /**
     * Reassembles a complete block from records based on skew table
     *
     * @return A block sized buffer
     */
    ByteBuffer readBlock(long blockPointer) {
        var outBuff = ByteBuffer.allocate(dpb.getBlockSize());
        for (int i = 0; i < dpb.getBlockSectorCount(); i++) {
            var address = getPhysicalAddress(blockPointer, i);
            outBuff.put(buffer.slice(address, dpb.sectorSize()));
        }
        return outBuff.rewind();
    }

    private int getPhysicalAddress(long blockPointer, int i) {
        var address = (blockPointer * dpb.getBlockSize()) + dpb.getOffsetBytes();
        var logicalSector = (int)Math.floorDiv(address, dpb.sectorSize()) + i;
        var logicalTrackSector = logicalSector % dpb.getSectorsPerTrack();
        var track = Math.floorDiv(logicalSector, dpb.getSectorsPerTrack());
        var physicalTrackSector = dpb.translateSector(logicalTrackSector);
        var physicalAddress = (track * dpb.getSectorsPerTrack() + physicalTrackSector) * dpb.sectorSize();
        return physicalAddress;
    }
}<|MERGE_RESOLUTION|>--- conflicted
+++ resolved
@@ -134,13 +134,10 @@
     public Stream<AllocationTableFile> getFilesStream() {
         return fileEntriesByName()
                 .values().stream()
-<<<<<<< HEAD
-                .map(entries -> new AllocationTableFile(entries, dpb, this));
-=======
+
                 .map(Map::values)
                 .flatMap(Collection::stream)
                 .map(entries -> new AllocationTableFile(entries, dpb, buffer));
->>>>>>> 53ac9b51
     }
 
     private void readAllocBlock(int i) throws IOException {
