package net.uberfoo.cpm.filesystem;

import java.io.Serializable;

/**
 * Represents the parameters of a CP/M disk.
 *
 * @param recordsPerTack Number of sectors on each track.
 * @param blockShiftFactor Block shift factor.
 * @param blockMask Block mask.
 * @param extentMask Mask to use on RC lower bit for extent high bits.
 * @param storageSize Size of the disk in number of blocks minus one.
 * @param numDirectoryEntries Maximum number of file allocation entries
 * @param directoryAllocationBitmap1 Mask of allocation directory locations.
 * @param directoryAllocationBitmap2 Mask of allocation directory locations.
 * @param checkVectorSize Check vector size. Usually 0 for fixed disks.
 * @param offset Number of tracks to skip at the beginning of the disk.
 */
public record DiskParameterBlock(
        int sectorSize,
        int recordsPerTack,
        int blockShiftFactor,
        int blockMask,
        int extentMask,
        int storageSize,
        int numDirectoryEntries,
        int directoryAllocationBitmap1,
        int directoryAllocationBitmap2,
        int checkVectorSize,
<<<<<<< HEAD
        int offset,
        int[] skewTab
) {

    /**
     * Translates a logical sector into a physical sector.
     *
     * @param sector Sector number of track
     *
     * @return Physical sector number
     */
    public int translateSector(int sector) {
        if (skewTab.length == 0) return sector;
        return skewTab[sector];
    }

=======
        int offset

) implements Serializable {
>>>>>>> 53ac9b51
    /**
     * Computes the size of a single block according to the parameters.
     *
     * @return A size in bytes
     */
    public int getBlockSize() {
        return 1 << (blockShiftFactor + 7);
    }

    /**
     * Computes the offset, in bytes, according to the parameters.
     *
     * @return An offset in bytes
     */
    public int getOffsetBytes() {
        return (recordsPerTack * 128) * offset;
    }

    /**
     * Computes the number of records in a block according to the parameters.
     *
     * @return A number of records
     */
    public int getBlockRecordCount() {
        return (int)(getBlockSize() / 128);
    }

    /**
     * Computes the number of records in a block according to the parameters.
     *
     * @return A number of records
     */
    public int getBlockSectorCount() {
        return (int)(getBlockSize() / sectorSize);
    }

    /**
     * Computes the size of the disk offset in bytes according to the parameters.
     *
     * @return An offset in blocks
     */
    public int getOffsetBlocks() {
        return  getOffsetBytes() / getBlockSize();
    }

    /**
     * Computes the full size of the disk according to the parameters.
     *
     * @return A size in bytes
     */
    public int getFilesystemSize() {
        return (storageSize + 1) * getBlockSize();
    }

    /**
     * Computes the number of tracks on the disk.
     *
     * @return The number of tracks
     */
    public int getTrackCount() {
        return getFilesystemSize() / (128 * recordsPerTack);
    }

    /**
     * Computes the number of physical sectors on each track.
     *
     * @return Number of sectors
     */
    public int getSectorsPerTrack() {
        return (recordsPerTack * 128) / sectorSize;
    }

    /**
     * Gets the size of a CP/M filesystem record.
     *
     * @return A size in bytes
     */
    public static int getRecordSize() { return 128; }

    /**
     * Computes a skew table for a given skew number and number of sectors.
     *
     * @param skew The skew factor
     * @param sectorsPerTack Number of sectors
     * @return A sector lookup table
     */
    public static int[] createSkewTab(int skew, int sectorsPerTack) {
        var skewTab = new int[sectorsPerTack];
        int k;
        for (int i = 0, j = 0; i < sectorsPerTack; ++i, j = (j + skew) % sectorsPerTack) {
            while (true) {
                for (k = 0; k < i && skewTab[k] != j; ++k) ;
                if (k < i) j = (j + 1) % sectorsPerTack;
                else break;
            }
            skewTab[i] = j;
        }
        return skewTab;
    }
}<|MERGE_RESOLUTION|>--- conflicted
+++ resolved
@@ -27,10 +27,9 @@
         int directoryAllocationBitmap1,
         int directoryAllocationBitmap2,
         int checkVectorSize,
-<<<<<<< HEAD
         int offset,
         int[] skewTab
-) {
+) implements Serializable {
 
     /**
      * Translates a logical sector into a physical sector.
@@ -44,11 +43,6 @@
         return skewTab[sector];
     }
 
-=======
-        int offset
-
-) implements Serializable {
->>>>>>> 53ac9b51
     /**
      * Computes the size of a single block according to the parameters.
      *
